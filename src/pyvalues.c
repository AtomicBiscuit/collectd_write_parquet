/**
 * collectd - src/pyvalues.c
 * Copyright (C) 2009  Sven Trenkel
 *
 * Permission is hereby granted, free of charge, to any person obtaining a
 * copy of this software and associated documentation files (the "Software"),
 * to deal in the Software without restriction, including without limitation
 * the rights to use, copy, modify, merge, publish, distribute, sublicense,
 * and/or sell copies of the Software, and to permit persons to whom the
 * Software is furnished to do so, subject to the following conditions:
 *
 * The above copyright notice and this permission notice shall be included in
 * all copies or substantial portions of the Software.
 *
 * THE SOFTWARE IS PROVIDED "AS IS", WITHOUT WARRANTY OF ANY KIND, EXPRESS OR
 * IMPLIED, INCLUDING BUT NOT LIMITED TO THE WARRANTIES OF MERCHANTABILITY,
 * FITNESS FOR A PARTICULAR PURPOSE AND NONINFRINGEMENT. IN NO EVENT SHALL THE
 * AUTHORS OR COPYRIGHT HOLDERS BE LIABLE FOR ANY CLAIM, DAMAGES OR OTHER
 * LIABILITY, WHETHER IN AN ACTION OF CONTRACT, TORT OR OTHERWISE, ARISING
 * FROM, OUT OF OR IN CONNECTION WITH THE SOFTWARE OR THE USE OR OTHER
 * DEALINGS IN THE SOFTWARE.
 *
 * Authors:
 *   Sven Trenkel <collectd at semidefinite.de>
 **/

#include <Python.h>
#include <structmember.h>

#include "collectd.h"

#include "common.h"

#include "cpython.h"

#define FreeAll() do {\
	PyMem_Free(type);\
	PyMem_Free(plugin_instance);\
	PyMem_Free(type_instance);\
	PyMem_Free(plugin);\
	PyMem_Free(host);\
} while(0)

static PyObject *cpy_common_repr(PyObject *s) {
	PyObject *ret, *tmp;
	static PyObject *l_type = NULL, *l_type_instance = NULL, *l_plugin = NULL, *l_plugin_instance = NULL;
	static PyObject *l_host = NULL, *l_time = NULL;
	PluginData *self = (PluginData *) s;

	if (l_type == NULL)
		l_type = cpy_string_to_unicode_or_bytes("(type=");
	if (l_type_instance == NULL)
		l_type_instance = cpy_string_to_unicode_or_bytes(",type_instance=");
	if (l_plugin == NULL)
		l_plugin = cpy_string_to_unicode_or_bytes(",plugin=");
	if (l_plugin_instance == NULL)
		l_plugin_instance = cpy_string_to_unicode_or_bytes(",plugin_instance=");
	if (l_host == NULL)
		l_host = cpy_string_to_unicode_or_bytes(",host=");
	if (l_time == NULL)
		l_time = cpy_string_to_unicode_or_bytes(",time=");

	if (!l_type || !l_type_instance || !l_plugin || !l_plugin_instance || !l_host || !l_time)
		return NULL;

	ret = cpy_string_to_unicode_or_bytes(s->ob_type->tp_name);

	CPY_STRCAT(&ret, l_type);
	tmp = cpy_string_to_unicode_or_bytes(self->type);
	CPY_SUBSTITUTE(PyObject_Repr, tmp, tmp);
	CPY_STRCAT_AND_DEL(&ret, tmp);

	if (self->type_instance[0] != 0) {
		CPY_STRCAT(&ret, l_type_instance);
		tmp = cpy_string_to_unicode_or_bytes(self->type_instance);
		CPY_SUBSTITUTE(PyObject_Repr, tmp, tmp);
		CPY_STRCAT_AND_DEL(&ret, tmp);
	}

	if (self->plugin[0] != 0) {
		CPY_STRCAT(&ret, l_plugin);
		tmp = cpy_string_to_unicode_or_bytes(self->plugin);
		CPY_SUBSTITUTE(PyObject_Repr, tmp, tmp);
		CPY_STRCAT_AND_DEL(&ret, tmp);
	}

	if (self->plugin_instance[0] != 0) {
		CPY_STRCAT(&ret, l_plugin_instance);
		tmp = cpy_string_to_unicode_or_bytes(self->plugin_instance);
		CPY_SUBSTITUTE(PyObject_Repr, tmp, tmp);
		CPY_STRCAT_AND_DEL(&ret, tmp);
	}

	if (self->host[0] != 0) {
		CPY_STRCAT(&ret, l_host);
		tmp = cpy_string_to_unicode_or_bytes(self->host);
		CPY_SUBSTITUTE(PyObject_Repr, tmp, tmp);
		CPY_STRCAT_AND_DEL(&ret, tmp);
	}

	if (self->time != 0) {
		CPY_STRCAT(&ret, l_time);
		tmp = PyFloat_FromDouble(self->time);
		CPY_SUBSTITUTE(PyObject_Repr, tmp, tmp);
		CPY_STRCAT_AND_DEL(&ret, tmp);
	}
	return ret;
}

static char time_doc[] = "This is the Unix timestamp of the time this value was read.\n"
		"For dispatching values this can be set to 0 which means \"now\".\n"
		"This means the time the value is actually dispatched, not the time\n"
		"it was set to 0.";

static char host_doc[] = "The hostname of the host this value was read from.\n"
		"For dispatching this can be set to an empty string which means\n"
		"the local hostname as defined in collectd.conf.";

static char type_doc[] = "The type of this value. This type has to be defined\n"
		"in the types.db file. Attempting to set it to any other value\n"
		"will raise a TypeError exception.\n"
		"Assigning a type is mandatory, calling dispatch without doing\n"
		"so will raise a RuntimeError exception.";

static char type_instance_doc[] = "";

static char plugin_doc[] = "The name of the plugin that read the data. Setting this\n"
		"member to an empty string will insert \"python\" upon dispatching.";

static char plugin_instance_doc[] = "";

static char PluginData_doc[] = "This is an internal class that is the base for Values\n"
		"and Notification. It is pretty useless by itself and is therefore not\n"
		"exported to the collectd module.";

static PyObject *PluginData_new(PyTypeObject *type, PyObject *args, PyObject *kwds) {
	PluginData *self;

	self = (PluginData *) type->tp_alloc(type, 0);
	if (self == NULL)
		return NULL;

	self->time = 0;
	self->host[0] = 0;
	self->plugin[0] = 0;
	self->plugin_instance[0] = 0;
	self->type[0] = 0;
	self->type_instance[0] = 0;
	return (PyObject *) self;
}

static int PluginData_init(PyObject *s, PyObject *args, PyObject *kwds) {
	PluginData *self = (PluginData *) s;
	double time = 0;
	char *type = NULL, *plugin_instance = NULL, *type_instance = NULL, *plugin = NULL, *host = NULL;
	static char *kwlist[] = {"type", "plugin_instance", "type_instance",
			"plugin", "host", "time", NULL};

	if (!PyArg_ParseTupleAndKeywords(args, kwds, "|etetetetetd", kwlist, NULL, &type,
			NULL, &plugin_instance, NULL, &type_instance, NULL, &plugin, NULL, &host, &time))
		return -1;

	if (type && plugin_get_ds(type) == NULL) {
		PyErr_Format(PyExc_TypeError, "Dataset %s not found", type);
		FreeAll();
		return -1;
	}

	sstrncpy(self->host, host ? host : "", sizeof(self->host));
	sstrncpy(self->plugin, plugin ? plugin : "", sizeof(self->plugin));
	sstrncpy(self->plugin_instance, plugin_instance ? plugin_instance : "", sizeof(self->plugin_instance));
	sstrncpy(self->type, type ? type : "", sizeof(self->type));
	sstrncpy(self->type_instance, type_instance ? type_instance : "", sizeof(self->type_instance));
	self->time = time;

	FreeAll();

	return 0;
}

static PyObject *PluginData_repr(PyObject *s) {
	PyObject *ret;
	static PyObject *l_closing = NULL;

	if (l_closing == NULL)
		l_closing = cpy_string_to_unicode_or_bytes(")");

	if (l_closing == NULL)
		return NULL;

	ret = cpy_common_repr(s);
	CPY_STRCAT(&ret, l_closing);
	return ret;
}

static PyMemberDef PluginData_members[] = {
	{"time", T_DOUBLE, offsetof(PluginData, time), 0, time_doc},
	{NULL}
};

static PyObject *PluginData_getstring(PyObject *self, void *data) {
	const char *value = ((char *) self) + (intptr_t) data;

	return cpy_string_to_unicode_or_bytes(value);
}

static int PluginData_setstring(PyObject *self, PyObject *value, void *data) {
	char *old;
	const char *new;

	if (value == NULL) {
		PyErr_SetString(PyExc_TypeError, "Cannot delete this attribute");
		return -1;
	}
	Py_INCREF(value);
	new = cpy_unicode_or_bytes_to_string(&value);
	if (new == NULL) {
		Py_DECREF(value);
		return -1;
	}
	old = ((char *) self) + (intptr_t) data;
	sstrncpy(old, new, DATA_MAX_NAME_LEN);
	Py_DECREF(value);
	return 0;
}

static int PluginData_settype(PyObject *self, PyObject *value, void *data) {
	char *old;
	const char *new;

	if (value == NULL) {
		PyErr_SetString(PyExc_TypeError, "Cannot delete this attribute");
		return -1;
	}
	Py_INCREF(value);
	new = cpy_unicode_or_bytes_to_string(&value);
	if (new == NULL) {
		Py_DECREF(value);
		return -1;
	}

	if (plugin_get_ds(new) == NULL) {
		PyErr_Format(PyExc_TypeError, "Dataset %s not found", new);
		Py_DECREF(value);
		return -1;
	}

	old = ((char *) self) + (intptr_t) data;
	sstrncpy(old, new, DATA_MAX_NAME_LEN);
	Py_DECREF(value);
	return 0;
}

static PyGetSetDef PluginData_getseters[] = {
	{"host", PluginData_getstring, PluginData_setstring, host_doc, (void *) offsetof(PluginData, host)},
	{"plugin", PluginData_getstring, PluginData_setstring, plugin_doc, (void *) offsetof(PluginData, plugin)},
	{"plugin_instance", PluginData_getstring, PluginData_setstring, plugin_instance_doc, (void *) offsetof(PluginData, plugin_instance)},
	{"type_instance", PluginData_getstring, PluginData_setstring, type_instance_doc, (void *) offsetof(PluginData, type_instance)},
	{"type", PluginData_getstring, PluginData_settype, type_doc, (void *) offsetof(PluginData, type)},
	{NULL}
};

PyTypeObject PluginDataType = {
	CPY_INIT_TYPE
	"collectd.PluginData",     /* tp_name */
	sizeof(PluginData),        /* tp_basicsize */
	0,                         /* Will be filled in later */
	0,                         /* tp_dealloc */
	0,                         /* tp_print */
	0,                         /* tp_getattr */
	0,                         /* tp_setattr */
	0,                         /* tp_compare */
	PluginData_repr,           /* tp_repr */
	0,                         /* tp_as_number */
	0,                         /* tp_as_sequence */
	0,                         /* tp_as_mapping */
	0,                         /* tp_hash */
	0,                         /* tp_call */
	0,                         /* tp_str */
	0,                         /* tp_getattro */
	0,                         /* tp_setattro */
	0,                         /* tp_as_buffer */
	Py_TPFLAGS_DEFAULT | Py_TPFLAGS_BASETYPE /*| Py_TPFLAGS_HAVE_GC*/, /*tp_flags*/
	PluginData_doc,            /* tp_doc */
	0,                         /* tp_traverse */
	0,                         /* tp_clear */
	0,                         /* tp_richcompare */
	0,                         /* tp_weaklistoffset */
	0,                         /* tp_iter */
	0,                         /* tp_iternext */
	0,                         /* tp_methods */
	PluginData_members,        /* tp_members */
	PluginData_getseters,      /* tp_getset */
	0,                         /* tp_base */
	0,                         /* tp_dict */
	0,                         /* tp_descr_get */
	0,                         /* tp_descr_set */
	0,                         /* tp_dictoffset */
	PluginData_init,           /* tp_init */
	0,                         /* tp_alloc */
	PluginData_new             /* tp_new */
};

static char interval_doc[] = "The interval is the timespan in seconds between two submits for\n"
		"the same data source. This value has to be a positive integer, so you can't\n"
		"submit more than one value per second. If this member is set to a\n"
		"non-positive value, the default value as specified in the config file will\n"
		"be used (default: 10).\n"
		"\n"
		"If you submit values more often than the specified interval, the average\n"
		"will be used. If you submit less values, your graphs will have gaps.";

static char values_doc[] = "These are the actual values that get dispatched to collectd.\n"
		"It has to be a sequence (a tuple or list) of numbers.\n"
		"The size of the sequence and the type of its content depend on the type\n"
		"member in the types.db file. For more information on this read the\n"
		"types.db man page.\n"
		"\n"
		"If the sequence does not have the correct size upon dispatch a RuntimeError\n"
		"exception will be raised. If the content of the sequence is not a number,\n"
		"a TypeError exception will be raised.";

static char meta_doc[] = "These are the meta data for this Value object.\n"
		"It has to be a dictionary of numbers, strings or bools. All keys must be\n"
		"strings. int and long objects will be dispatched as signed integers unless\n"
		"they are between 2**63 and 2**64-1, which will result in an unsigned integer.\n"
		"You can force one of these storage classes by using the classes\n"
		"collectd.Signed and collectd.Unsigned. A meta object received by a write\n"
		"callback will always contain Signed or Unsigned objects.";

static char dispatch_doc[] = "dispatch([type][, values][, plugin_instance][, type_instance]"
		"[, plugin][, host][, time][, interval]) -> None.  Dispatch a value list.\n"
		"\n"
		"Dispatch this instance to the collectd process. The object has members\n"
		"for each of the possible arguments for this method. For a detailed explanation\n"
		"of these parameters see the member of the same same.\n"
		"\n"
		"If you do not submit a parameter the value saved in its member will be submitted.\n"
		"If you do provide a parameter it will be used instead, without altering the member.";

static char write_doc[] = "write([destination][, type][, values][, plugin_instance][, type_instance]"
		"[, plugin][, host][, time][, interval]) -> None.  Dispatch a value list.\n"
		"\n"
		"Write this instance to a single plugin or all plugins if 'destination' is omitted.\n"
		"This will bypass the main collectd process and all filtering and caching.\n"
		"Other than that it works similar to 'dispatch'. In most cases 'dispatch' should be\n"
		"used instead of 'write'.\n";

static char Values_doc[] = "A Values object used for dispatching values to collectd and receiving values from write callbacks.";

static PyObject *Values_new(PyTypeObject *type, PyObject *args, PyObject *kwds) {
	Values *self;

	self = (Values *) PluginData_new(type, args, kwds);
	if (self == NULL)
		return NULL;

	self->values = PyList_New(0);
	self->meta = PyDict_New();
	self->interval = 0;
	return (PyObject *) self;
}

static int Values_init(PyObject *s, PyObject *args, PyObject *kwds) {
	Values *self = (Values *) s;
	double interval = 0, time = 0;
	PyObject *values = NULL, *meta = NULL, *tmp;
	char *type = NULL, *plugin_instance = NULL, *type_instance = NULL, *plugin = NULL, *host = NULL;
	static char *kwlist[] = {"type", "values", "plugin_instance", "type_instance",
			"plugin", "host", "time", "interval", "meta", NULL};

	if (!PyArg_ParseTupleAndKeywords(args, kwds, "|etOetetetetddO", kwlist,
			NULL, &type, &values, NULL, &plugin_instance, NULL, &type_instance,
			NULL, &plugin, NULL, &host, &time, &interval, &meta))
		return -1;

	if (type && plugin_get_ds(type) == NULL) {
		PyErr_Format(PyExc_TypeError, "Dataset %s not found", type);
		FreeAll();
		return -1;
	}

	sstrncpy(self->data.host, host ? host : "", sizeof(self->data.host));
	sstrncpy(self->data.plugin, plugin ? plugin : "", sizeof(self->data.plugin));
	sstrncpy(self->data.plugin_instance, plugin_instance ? plugin_instance : "", sizeof(self->data.plugin_instance));
	sstrncpy(self->data.type, type ? type : "", sizeof(self->data.type));
	sstrncpy(self->data.type_instance, type_instance ? type_instance : "", sizeof(self->data.type_instance));
	self->data.time = time;

	FreeAll();

	if (values == NULL) {
		values = PyList_New(0);
		PyErr_Clear();
	} else {
		Py_INCREF(values);
	}

	if (meta == NULL) {
		meta = PyDict_New();
		PyErr_Clear();
	} else {
		Py_INCREF(meta);
	}

	tmp = self->values;
	self->values = values;
	Py_XDECREF(tmp);

	tmp = self->meta;
	self->meta = meta;
	Py_XDECREF(tmp);

	self->interval = interval;
	return 0;
}

static meta_data_t *cpy_build_meta(PyObject *meta) {
	int s;
	meta_data_t *m = NULL;
	PyObject *l;

	if ((meta == NULL) || (meta == Py_None))
		return NULL;

	l = PyDict_Items(meta); /* New reference. */
	if (!l) {
		cpy_log_exception("building meta data");
		return NULL;
	}
	s = PyList_Size(l);
	if (s <= 0) {
		Py_XDECREF(l);
		return NULL;
	}

	m = meta_data_create();
	for (int i = 0; i < s; ++i) {
		const char *string, *keystring;
		PyObject *key, *value, *item, *tmp;

		item = PyList_GET_ITEM(l, i);
		key = PyTuple_GET_ITEM(item, 0);
		Py_INCREF(key);
		keystring = cpy_unicode_or_bytes_to_string(&key);
		if (!keystring) {
			PyErr_Clear();
			Py_XDECREF(key);
			continue;
		}
		value = PyTuple_GET_ITEM(item, 1);
		Py_INCREF(value);
		if (value == Py_True) {
			meta_data_add_boolean(m, keystring, 1);
		} else if (value == Py_False) {
			meta_data_add_boolean(m, keystring, 0);
		} else if (PyFloat_Check(value)) {
			meta_data_add_double(m, keystring, PyFloat_AsDouble(value));
		} else if (PyObject_TypeCheck(value, &SignedType)) {
			long long int lli;
			lli = PyLong_AsLongLong(value);
			if (!PyErr_Occurred() && (lli == (int64_t) lli))
				meta_data_add_signed_int(m, keystring, lli);
		} else if (PyObject_TypeCheck(value, &UnsignedType)) {
			long long unsigned llu;
			llu = PyLong_AsUnsignedLongLong(value);
			if (!PyErr_Occurred() && (llu == (uint64_t) llu))
				meta_data_add_unsigned_int(m, keystring, llu);
		} else if (PyNumber_Check(value)) {
			long long int lli;
			long long unsigned llu;
			tmp = PyNumber_Long(value);
			lli = PyLong_AsLongLong(tmp);
			if (!PyErr_Occurred() && (lli == (int64_t) lli)) {
				meta_data_add_signed_int(m, keystring, lli);
			} else {
				PyErr_Clear();
				llu = PyLong_AsUnsignedLongLong(tmp);
				if (!PyErr_Occurred() && (llu == (uint64_t) llu))
					meta_data_add_unsigned_int(m, keystring, llu);
			}
			Py_XDECREF(tmp);
		} else {
			string = cpy_unicode_or_bytes_to_string(&value);
			if (string) {
				meta_data_add_string(m, keystring, string);
			} else {
				PyErr_Clear();
				tmp = PyObject_Str(value);
				string = cpy_unicode_or_bytes_to_string(&tmp);
				if (string)
					meta_data_add_string(m, keystring, string);
				Py_XDECREF(tmp);
			}
		}
		if (PyErr_Occurred())
			cpy_log_exception("building meta data");
		Py_XDECREF(value);
		Py_DECREF(key);
	}
	Py_XDECREF(l);
	return m;
}

static PyObject *Values_dispatch(Values *self, PyObject *args, PyObject *kwds) {
	int ret;
	const data_set_t *ds;
	size_t size;
	value_t *value;
	value_list_t value_list = VALUE_LIST_INIT;
	PyObject *values = self->values, *meta = self->meta;
	double time = self->data.time, interval = self->interval;
	char *host = NULL, *plugin = NULL, *plugin_instance = NULL, *type = NULL, *type_instance = NULL;

	static char *kwlist[] = {"type", "values", "plugin_instance", "type_instance",
			"plugin", "host", "time", "interval", "meta", NULL};
	if (!PyArg_ParseTupleAndKeywords(args, kwds, "|etOetetetetddO", kwlist,
			NULL, &type, &values, NULL, &plugin_instance, NULL, &type_instance,
			NULL, &plugin, NULL, &host, &time, &interval, &meta))
		return NULL;

	sstrncpy(value_list.host, host ? host : self->data.host, sizeof(value_list.host));
	sstrncpy(value_list.plugin, plugin ? plugin : self->data.plugin, sizeof(value_list.plugin));
	sstrncpy(value_list.plugin_instance, plugin_instance ? plugin_instance : self->data.plugin_instance, sizeof(value_list.plugin_instance));
	sstrncpy(value_list.type, type ? type : self->data.type, sizeof(value_list.type));
	sstrncpy(value_list.type_instance, type_instance ? type_instance : self->data.type_instance, sizeof(value_list.type_instance));
	FreeAll();
	if (value_list.type[0] == 0) {
		PyErr_SetString(PyExc_RuntimeError, "type not set");
		FreeAll();
		return NULL;
	}
	ds = plugin_get_ds(value_list.type);
	if (ds == NULL) {
		PyErr_Format(PyExc_TypeError, "Dataset %s not found", value_list.type);
		return NULL;
	}
	if (values == NULL || (PyTuple_Check(values) == 0 && PyList_Check(values) == 0)) {
		PyErr_Format(PyExc_TypeError, "values must be list or tuple");
		return NULL;
	}
	if (meta != NULL && meta != Py_None && !PyDict_Check(meta)) {
		PyErr_Format(PyExc_TypeError, "meta must be a dict");
		return NULL;
	}
	size = (size_t) PySequence_Length(values);
	if (size != ds->ds_num) {
		PyErr_Format(PyExc_RuntimeError, "type %s needs %zu values, got %zu", value_list.type, ds->ds_num, size);
		return NULL;
	}
	value = calloc(size, sizeof(*value));
	for (size_t i = 0; i < size; ++i) {
		PyObject *item, *num;
<<<<<<< HEAD
		item = PySequence_Fast_GET_ITEM(values, (int) i); /* Borrowed reference. */
		if (ds->ds->type == DS_TYPE_COUNTER) {
=======
		item = PySequence_Fast_GET_ITEM(values, i); /* Borrowed reference. */
		switch (ds->ds[i].type) {
		case DS_TYPE_COUNTER:
>>>>>>> 7bfda8d3
			num = PyNumber_Long(item); /* New reference. */
			if (num != NULL) {
				value[i].counter = PyLong_AsUnsignedLongLong(num);
				Py_XDECREF(num);
			}
			break;
		case DS_TYPE_GAUGE:
			num = PyNumber_Float(item); /* New reference. */
			if (num != NULL) {
				value[i].gauge = PyFloat_AsDouble(num);
				Py_XDECREF(num);
			}
			break;
		case DS_TYPE_DERIVE:
			/* This might overflow without raising an exception.
			 * Not much we can do about it */
			num = PyNumber_Long(item); /* New reference. */
			if (num != NULL) {
				value[i].derive = PyLong_AsLongLong(num);
				Py_XDECREF(num);
			}
			break;
		case DS_TYPE_ABSOLUTE:
			/* This might overflow without raising an exception.
			 * Not much we can do about it */
			num = PyNumber_Long(item); /* New reference. */
			if (num != NULL) {
				value[i].absolute = PyLong_AsUnsignedLongLong(num);
				Py_XDECREF(num);
			}
			break;
		default:
			free(value);
			PyErr_Format(PyExc_RuntimeError, "unknown data type %d for %s", ds->ds[i].type, value_list.type);
			return NULL;
		}
		if (PyErr_Occurred() != NULL) {
			free(value);
			return NULL;
		}
	}
	value_list.values = value;
	value_list.meta = cpy_build_meta(meta);
	value_list.values_len = size;
	value_list.time = DOUBLE_TO_CDTIME_T(time);
	value_list.interval = DOUBLE_TO_CDTIME_T(interval);
	if (value_list.host[0] == 0)
		sstrncpy(value_list.host, hostname_g, sizeof(value_list.host));
	if (value_list.plugin[0] == 0)
		sstrncpy(value_list.plugin, "python", sizeof(value_list.plugin));
	Py_BEGIN_ALLOW_THREADS;
	ret = plugin_dispatch_values(&value_list);
	Py_END_ALLOW_THREADS;
	meta_data_destroy(value_list.meta);
	free(value);
	if (ret != 0) {
		PyErr_SetString(PyExc_RuntimeError, "error dispatching values, read the logs");
		return NULL;
	}
	Py_RETURN_NONE;
}

static PyObject *Values_write(Values *self, PyObject *args, PyObject *kwds) {
	int ret;
	const data_set_t *ds;
	size_t size;
	value_t *value;
	value_list_t value_list = VALUE_LIST_INIT;
	PyObject *values = self->values, *meta = self->meta;
	double time = self->data.time, interval = self->interval;
	char *host = NULL, *plugin = NULL, *plugin_instance = NULL, *type = NULL, *type_instance = NULL, *dest = NULL;

	static char *kwlist[] = {"destination", "type", "values", "plugin_instance", "type_instance",
			"plugin", "host", "time", "interval", "meta", NULL};
	if (!PyArg_ParseTupleAndKeywords(args, kwds, "et|etOetetetetdiO", kwlist, NULL, &dest,
			NULL, &type, &values, NULL, &plugin_instance, NULL, &type_instance,
			NULL, &plugin, NULL, &host, &time, &interval, &meta))
		return NULL;

	sstrncpy(value_list.host, host ? host : self->data.host, sizeof(value_list.host));
	sstrncpy(value_list.plugin, plugin ? plugin : self->data.plugin, sizeof(value_list.plugin));
	sstrncpy(value_list.plugin_instance, plugin_instance ? plugin_instance : self->data.plugin_instance, sizeof(value_list.plugin_instance));
	sstrncpy(value_list.type, type ? type : self->data.type, sizeof(value_list.type));
	sstrncpy(value_list.type_instance, type_instance ? type_instance : self->data.type_instance, sizeof(value_list.type_instance));
	FreeAll();
	if (value_list.type[0] == 0) {
		PyErr_SetString(PyExc_RuntimeError, "type not set");
		return NULL;
	}
	ds = plugin_get_ds(value_list.type);
	if (ds == NULL) {
		PyErr_Format(PyExc_TypeError, "Dataset %s not found", value_list.type);
		return NULL;
	}
	if (values == NULL || (PyTuple_Check(values) == 0 && PyList_Check(values) == 0)) {
		PyErr_Format(PyExc_TypeError, "values must be list or tuple");
		return NULL;
	}
	size = (size_t) PySequence_Length(values);
	if (size != ds->ds_num) {
		PyErr_Format(PyExc_RuntimeError, "type %s needs %zu values, got %zu", value_list.type, ds->ds_num, size);
		return NULL;
	}
	value = calloc(size, sizeof(*value));
	for (size_t i = 0; i < size; ++i) {
		PyObject *item, *num;
		item = PySequence_Fast_GET_ITEM(values, i); /* Borrowed reference. */
		switch (ds->ds[i].type) {
		case DS_TYPE_COUNTER:
			num = PyNumber_Long(item); /* New reference. */
			if (num != NULL) {
				value[i].counter = PyLong_AsUnsignedLongLong(num);
				Py_XDECREF(num);
			}
			break;
		case DS_TYPE_GAUGE:
			num = PyNumber_Float(item); /* New reference. */
			if (num != NULL) {
				value[i].gauge = PyFloat_AsDouble(num);
				Py_XDECREF(num);
			}
			break;
		case DS_TYPE_DERIVE:
			/* This might overflow without raising an exception.
			 * Not much we can do about it */
			num = PyNumber_Long(item); /* New reference. */
			if (num != NULL) {
				value[i].derive = PyLong_AsLongLong(num);
				Py_XDECREF(num);
			}
			break;
		case DS_TYPE_ABSOLUTE:
			/* This might overflow without raising an exception.
			 * Not much we can do about it */
			num = PyNumber_Long(item); /* New reference. */
			if (num != NULL) {
				value[i].absolute = PyLong_AsUnsignedLongLong(num);
				Py_XDECREF(num);
			}
			break;
		default:
			free(value);
			PyErr_Format(PyExc_RuntimeError, "unknown data type %d for %s", ds->ds[i].type, value_list.type);
			return NULL;
		}
		if (PyErr_Occurred() != NULL) {
			free(value);
			return NULL;
		}
	}
	value_list.values = value;
	value_list.values_len = size;
	value_list.time = DOUBLE_TO_CDTIME_T(time);
	value_list.interval = DOUBLE_TO_CDTIME_T(interval);
	value_list.meta = cpy_build_meta(meta);
	if (value_list.host[0] == 0)
		sstrncpy(value_list.host, hostname_g, sizeof(value_list.host));
	if (value_list.plugin[0] == 0)
		sstrncpy(value_list.plugin, "python", sizeof(value_list.plugin));
	Py_BEGIN_ALLOW_THREADS;
	ret = plugin_write(dest, NULL, &value_list);
	Py_END_ALLOW_THREADS;
	meta_data_destroy(value_list.meta);
	free(value);
	if (ret != 0) {
		PyErr_SetString(PyExc_RuntimeError, "error dispatching values, read the logs");
		return NULL;
	}
	Py_RETURN_NONE;
}

static PyObject *Values_repr(PyObject *s) {
	PyObject *ret, *tmp;
	static PyObject *l_interval = NULL, *l_values = NULL, *l_meta = NULL, *l_closing = NULL;
	Values *self = (Values *) s;

	if (l_interval == NULL)
		l_interval = cpy_string_to_unicode_or_bytes(",interval=");
	if (l_values == NULL)
		l_values = cpy_string_to_unicode_or_bytes(",values=");
	if (l_meta == NULL)
		l_meta = cpy_string_to_unicode_or_bytes(",meta=");
	if (l_closing == NULL)
		l_closing = cpy_string_to_unicode_or_bytes(")");

	if (l_interval == NULL || l_values == NULL || l_meta == NULL || l_closing == NULL)
		return NULL;

	ret = cpy_common_repr(s);
	if (self->interval != 0) {
		CPY_STRCAT(&ret, l_interval);
		tmp = PyFloat_FromDouble(self->interval);
		CPY_SUBSTITUTE(PyObject_Repr, tmp, tmp);
		CPY_STRCAT_AND_DEL(&ret, tmp);
	}
	if (self->values && (!PyList_Check(self->values) || PySequence_Length(self->values) > 0)) {
		CPY_STRCAT(&ret, l_values);
		tmp = PyObject_Repr(self->values);
		CPY_STRCAT_AND_DEL(&ret, tmp);
	}
	if (self->meta && (!PyDict_Check(self->meta) || PyDict_Size(self->meta) > 0)) {
		CPY_STRCAT(&ret, l_meta);
		tmp = PyObject_Repr(self->meta);
		CPY_STRCAT_AND_DEL(&ret, tmp);
	}
	CPY_STRCAT(&ret, l_closing);
	return ret;
}

static int Values_traverse(PyObject *self, visitproc visit, void *arg) {
	Values *v = (Values *) self;
	Py_VISIT(v->values);
	Py_VISIT(v->meta);
	return 0;
}

static int Values_clear(PyObject *self) {
	Values *v = (Values *) self;
	Py_CLEAR(v->values);
	Py_CLEAR(v->meta);
	return 0;
}

static void Values_dealloc(PyObject *self) {
	Values_clear(self);
	self->ob_type->tp_free(self);
}

static PyMemberDef Values_members[] = {
	{"interval", T_DOUBLE, offsetof(Values, interval), 0, interval_doc},
	{"values", T_OBJECT_EX, offsetof(Values, values), 0, values_doc},
	{"meta", T_OBJECT_EX, offsetof(Values, meta), 0, meta_doc},
	{NULL}
};

static PyMethodDef Values_methods[] = {
	{"dispatch", (PyCFunction) Values_dispatch, METH_VARARGS | METH_KEYWORDS, dispatch_doc},
	{"write", (PyCFunction) Values_write, METH_VARARGS | METH_KEYWORDS, write_doc},
	{NULL}
};

PyTypeObject ValuesType = {
	CPY_INIT_TYPE
	"collectd.Values",         /* tp_name */
	sizeof(Values),            /* tp_basicsize */
	0,                         /* Will be filled in later */
	Values_dealloc,            /* tp_dealloc */
	0,                         /* tp_print */
	0,                         /* tp_getattr */
	0,                         /* tp_setattr */
	0,                         /* tp_compare */
	Values_repr,               /* tp_repr */
	0,                         /* tp_as_number */
	0,                         /* tp_as_sequence */
	0,                         /* tp_as_mapping */
	0,                         /* tp_hash */
	0,                         /* tp_call */
	0,                         /* tp_str */
	0,                         /* tp_getattro */
	0,                         /* tp_setattro */
	0,                         /* tp_as_buffer */
	Py_TPFLAGS_DEFAULT | Py_TPFLAGS_BASETYPE | Py_TPFLAGS_HAVE_GC, /*tp_flags*/
	Values_doc,                /* tp_doc */
	Values_traverse,           /* tp_traverse */
	Values_clear,              /* tp_clear */
	0,                         /* tp_richcompare */
	0,                         /* tp_weaklistoffset */
	0,                         /* tp_iter */
	0,                         /* tp_iternext */
	Values_methods,            /* tp_methods */
	Values_members,            /* tp_members */
	0,                         /* tp_getset */
	0,                         /* tp_base */
	0,                         /* tp_dict */
	0,                         /* tp_descr_get */
	0,                         /* tp_descr_set */
	0,                         /* tp_dictoffset */
	Values_init,               /* tp_init */
	0,                         /* tp_alloc */
	Values_new                 /* tp_new */
};

static char severity_doc[] = "The severity of this notification. Assign or compare to\n"
		"NOTIF_FAILURE, NOTIF_WARNING or NOTIF_OKAY.";

static char message_doc[] = "Some kind of description what's going on and why this Notification was generated.";

static char Notification_doc[] = "The Notification class is a wrapper around the collectd notification.\n"
		"It can be used to notify other plugins about bad stuff happening. It works\n"
		"similar to Values but has a severity and a message instead of interval\n"
		"and time.\n"
		"Notifications can be dispatched at any time and can be received with register_notification.";

static int Notification_init(PyObject *s, PyObject *args, PyObject *kwds) {
	Notification *self = (Notification *) s;
	int severity = 0;
	double time = 0;
	char *message = NULL;
	char *type = NULL, *plugin_instance = NULL, *type_instance = NULL, *plugin = NULL, *host = NULL;
	static char *kwlist[] = {"type", "message", "plugin_instance", "type_instance",
			"plugin", "host", "time", "severity", NULL};

	if (!PyArg_ParseTupleAndKeywords(args, kwds, "|etetetetetetdi", kwlist,
			NULL, &type, NULL, &message, NULL, &plugin_instance, NULL, &type_instance,
			NULL, &plugin, NULL, &host, &time, &severity))
		return -1;

	if (type && plugin_get_ds(type) == NULL) {
		PyErr_Format(PyExc_TypeError, "Dataset %s not found", type);
		FreeAll();
		PyMem_Free(message);
		return -1;
	}

	sstrncpy(self->data.host, host ? host : "", sizeof(self->data.host));
	sstrncpy(self->data.plugin, plugin ? plugin : "", sizeof(self->data.plugin));
	sstrncpy(self->data.plugin_instance, plugin_instance ? plugin_instance : "", sizeof(self->data.plugin_instance));
	sstrncpy(self->data.type, type ? type : "", sizeof(self->data.type));
	sstrncpy(self->data.type_instance, type_instance ? type_instance : "", sizeof(self->data.type_instance));
	sstrncpy(self->message, message ? message : "", sizeof(self->message));
	self->data.time = time;
	self->severity = severity;

	FreeAll();
	PyMem_Free(message);
	return 0;
}

static PyObject *Notification_dispatch(Notification *self, PyObject *args, PyObject *kwds) {
	int ret;
	const data_set_t *ds;
	notification_t notification;
	double t = self->data.time;
	int severity = self->severity;
	char *host = NULL, *plugin = NULL, *plugin_instance = NULL, *type = NULL, *type_instance = NULL;
	char *message = NULL;

	static char *kwlist[] = {"type", "message", "plugin_instance", "type_instance",
			"plugin", "host", "time", "severity", NULL};
	if (!PyArg_ParseTupleAndKeywords(args, kwds, "|etetetetetetdi", kwlist,
			NULL, &type, NULL, &message, NULL, &plugin_instance, NULL, &type_instance,
			NULL, &plugin, NULL, &host, &t, &severity))
		return NULL;

	notification.time = DOUBLE_TO_CDTIME_T(t);
	notification.severity = severity;
	sstrncpy(notification.message, message ? message : self->message, sizeof(notification.message));
	sstrncpy(notification.host, host ? host : self->data.host, sizeof(notification.host));
	sstrncpy(notification.plugin, plugin ? plugin : self->data.plugin, sizeof(notification.plugin));
	sstrncpy(notification.plugin_instance, plugin_instance ? plugin_instance : self->data.plugin_instance, sizeof(notification.plugin_instance));
	sstrncpy(notification.type, type ? type : self->data.type, sizeof(notification.type));
	sstrncpy(notification.type_instance, type_instance ? type_instance : self->data.type_instance, sizeof(notification.type_instance));
	notification.meta = NULL;
	FreeAll();
	PyMem_Free(message);

	if (notification.type[0] == 0) {
		PyErr_SetString(PyExc_RuntimeError, "type not set");
		return NULL;
	}
	ds = plugin_get_ds(notification.type);
	if (ds == NULL) {
		PyErr_Format(PyExc_TypeError, "Dataset %s not found", notification.type);
		return NULL;
	}

	if (notification.time == 0)
		notification.time = cdtime();
	if (notification.host[0] == 0)
		sstrncpy(notification.host, hostname_g, sizeof(notification.host));
	if (notification.plugin[0] == 0)
		sstrncpy(notification.plugin, "python", sizeof(notification.plugin));
	Py_BEGIN_ALLOW_THREADS;
	ret = plugin_dispatch_notification(&notification);
	Py_END_ALLOW_THREADS;
	if (ret != 0) {
		PyErr_SetString(PyExc_RuntimeError, "error dispatching notification, read the logs");
		return NULL;
	}
	Py_RETURN_NONE;
}

static PyObject *Notification_new(PyTypeObject *type, PyObject *args, PyObject *kwds) {
	Notification *self;

	self = (Notification *) PluginData_new(type, args, kwds);
	if (self == NULL)
		return NULL;

	self->message[0] = 0;
	self->severity = 0;
	return (PyObject *) self;
}

static int Notification_setstring(PyObject *self, PyObject *value, void *data) {
	char *old;
	const char *new;

	if (value == NULL) {
		PyErr_SetString(PyExc_TypeError, "Cannot delete this attribute");
		return -1;
	}
	Py_INCREF(value);
	new = cpy_unicode_or_bytes_to_string(&value);
	if (new == NULL) {
		Py_DECREF(value);
		return -1;
	}
	old = ((char *) self) + (intptr_t) data;
	sstrncpy(old, new, NOTIF_MAX_MSG_LEN);
	Py_DECREF(value);
	return 0;
}

static PyObject *Notification_repr(PyObject *s) {
	PyObject *ret, *tmp;
	static PyObject *l_severity = NULL, *l_message = NULL, *l_closing = NULL;
	Notification *self = (Notification *) s;

	if (l_severity == NULL)
		l_severity = cpy_string_to_unicode_or_bytes(",severity=");
	if (l_message == NULL)
		l_message = cpy_string_to_unicode_or_bytes(",message=");
	if (l_closing == NULL)
		l_closing = cpy_string_to_unicode_or_bytes(")");

	if (l_severity == NULL || l_message == NULL || l_closing == NULL)
		return NULL;

	ret = cpy_common_repr(s);
	if (self->severity != 0) {
		CPY_STRCAT(&ret, l_severity);
		tmp = PyInt_FromLong(self->severity);
		CPY_SUBSTITUTE(PyObject_Repr, tmp, tmp);
		CPY_STRCAT_AND_DEL(&ret, tmp);
	}
	if (self->message[0] != 0) {
		CPY_STRCAT(&ret, l_message);
		tmp = cpy_string_to_unicode_or_bytes(self->message);
		CPY_SUBSTITUTE(PyObject_Repr, tmp, tmp);
		CPY_STRCAT_AND_DEL(&ret, tmp);
	}
	CPY_STRCAT(&ret, l_closing);
	return ret;
}

static PyMethodDef Notification_methods[] = {
	{"dispatch", (PyCFunction) Notification_dispatch, METH_VARARGS | METH_KEYWORDS, dispatch_doc},
	{NULL}
};

static PyMemberDef Notification_members[] = {
	{"severity", T_INT, offsetof(Notification, severity), 0, severity_doc},
	{NULL}
};

static PyGetSetDef Notification_getseters[] = {
	{"message", PluginData_getstring, Notification_setstring, message_doc, (void *) offsetof(Notification, message)},
	{NULL}
};

PyTypeObject NotificationType = {
	CPY_INIT_TYPE
	"collectd.Notification",   /* tp_name */
	sizeof(Notification),      /* tp_basicsize */
	0,                         /* Will be filled in later */
	0,                         /* tp_dealloc */
	0,                         /* tp_print */
	0,                         /* tp_getattr */
	0,                         /* tp_setattr */
	0,                         /* tp_compare */
	Notification_repr,         /* tp_repr */
	0,                         /* tp_as_number */
	0,                         /* tp_as_sequence */
	0,                         /* tp_as_mapping */
	0,                         /* tp_hash */
	0,                         /* tp_call */
	0,                         /* tp_str */
	0,                         /* tp_getattro */
	0,                         /* tp_setattro */
	0,                         /* tp_as_buffer */
	Py_TPFLAGS_DEFAULT | Py_TPFLAGS_BASETYPE, /*tp_flags*/
	Notification_doc,          /* tp_doc */
	0,                         /* tp_traverse */
	0,                         /* tp_clear */
	0,                         /* tp_richcompare */
	0,                         /* tp_weaklistoffset */
	0,                         /* tp_iter */
	0,                         /* tp_iternext */
	Notification_methods,      /* tp_methods */
	Notification_members,      /* tp_members */
	Notification_getseters,    /* tp_getset */
	0,                         /* tp_base */
	0,                         /* tp_dict */
	0,                         /* tp_descr_get */
	0,                         /* tp_descr_set */
	0,                         /* tp_dictoffset */
	Notification_init,         /* tp_init */
	0,                         /* tp_alloc */
	Notification_new           /* tp_new */
};

static char Signed_doc[] = "This is a long by another name. Use it in meta data dicts\n"
		"to choose the way it is stored in the meta data.";

PyTypeObject SignedType = {
	CPY_INIT_TYPE
	"collectd.Signed",         /* tp_name */
	sizeof(Signed),            /* tp_basicsize */
	0,                         /* Will be filled in later */
	0,                         /* tp_dealloc */
	0,                         /* tp_print */
	0,                         /* tp_getattr */
	0,                         /* tp_setattr */
	0,                         /* tp_compare */
	0,                         /* tp_repr */
	0,                         /* tp_as_number */
	0,                         /* tp_as_sequence */
	0,                         /* tp_as_mapping */
	0,                         /* tp_hash */
	0,                         /* tp_call */
	0,                         /* tp_str */
	0,                         /* tp_getattro */
	0,                         /* tp_setattro */
	0,                         /* tp_as_buffer */
	Py_TPFLAGS_DEFAULT | Py_TPFLAGS_BASETYPE, /*tp_flags*/
	Signed_doc                 /* tp_doc */
};

static char Unsigned_doc[] = "This is a long by another name. Use it in meta data dicts\n"
		"to choose the way it is stored in the meta data.";

PyTypeObject UnsignedType = {
	CPY_INIT_TYPE
	"collectd.Unsigned",       /* tp_name */
	sizeof(Unsigned),          /* tp_basicsize */
	0,                         /* Will be filled in later */
	0,                         /* tp_dealloc */
	0,                         /* tp_print */
	0,                         /* tp_getattr */
	0,                         /* tp_setattr */
	0,                         /* tp_compare */
	0,                         /* tp_repr */
	0,                         /* tp_as_number */
	0,                         /* tp_as_sequence */
	0,                         /* tp_as_mapping */
	0,                         /* tp_hash */
	0,                         /* tp_call */
	0,                         /* tp_str */
	0,                         /* tp_getattro */
	0,                         /* tp_setattro */
	0,                         /* tp_as_buffer */
	Py_TPFLAGS_DEFAULT | Py_TPFLAGS_BASETYPE, /*tp_flags*/
	Unsigned_doc               /* tp_doc */
};<|MERGE_RESOLUTION|>--- conflicted
+++ resolved
@@ -551,14 +551,9 @@
 	value = calloc(size, sizeof(*value));
 	for (size_t i = 0; i < size; ++i) {
 		PyObject *item, *num;
-<<<<<<< HEAD
 		item = PySequence_Fast_GET_ITEM(values, (int) i); /* Borrowed reference. */
-		if (ds->ds->type == DS_TYPE_COUNTER) {
-=======
-		item = PySequence_Fast_GET_ITEM(values, i); /* Borrowed reference. */
 		switch (ds->ds[i].type) {
 		case DS_TYPE_COUNTER:
->>>>>>> 7bfda8d3
 			num = PyNumber_Long(item); /* New reference. */
 			if (num != NULL) {
 				value[i].counter = PyLong_AsUnsignedLongLong(num);
