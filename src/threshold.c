--- conflicted
+++ resolved
@@ -516,15 +516,9 @@
           ": Value is no longer missing.");
     else
       status = ssnprintf (buf, bufsize,
-<<<<<<< HEAD
           ": All data sources are within range again. "
           "Current value of \"%s\" is %f.",
           ds->ds[ds_index].name, values[ds_index]);
-    buf += status;
-    bufsize -= status;
-=======
-          ": All data sources are within range again.");
->>>>>>> 9c3ed646
   }
   else
   {
