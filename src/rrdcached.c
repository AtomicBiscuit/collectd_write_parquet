--- conflicted
+++ resolved
@@ -1,10 +1,6 @@
 /**
  * collectd - src/rrdcached.c
-<<<<<<< HEAD
- * Copyright (C) 2008-2012  Florian octo Forster
-=======
  * Copyright (C) 2008-2013  Florian octo Forster
->>>>>>> 9cbc0fe6
  *
  * This program is free software; you can redistribute it and/or modify it
  * under the terms of the GNU General Public License as published by the
