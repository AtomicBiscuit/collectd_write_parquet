/**
 * collectd - src/memory.c
 * Copyright (C) 2005-2014  Florian octo Forster
 * Copyright (C) 2009       Simon Kuhnle
 * Copyright (C) 2009       Manuel Sanmartin
 *
 * This program is free software; you can redistribute it and/or modify it
 * under the terms of the GNU General Public License as published by the
 * Free Software Foundation; only version 2 of the License is applicable.
 *
 * This program is distributed in the hope that it will be useful, but
 * WITHOUT ANY WARRANTY; without even the implied warranty of
 * MERCHANTABILITY or FITNESS FOR A PARTICULAR PURPOSE.  See the GNU
 * General Public License for more details.
 *
 * You should have received a copy of the GNU General Public License along
 * with this program; if not, write to the Free Software Foundation, Inc.,
 * 51 Franklin St, Fifth Floor, Boston, MA  02110-1301 USA
 *
 * Authors:
 *   Florian octo Forster <octo at collectd.org>
 *   Simon Kuhnle <simon at blarzwurst.de>
 *   Manuel Sanmartin
 **/

#include "collectd.h"

#include "plugin.h"
#include "utils/common/common.h"

#if (defined(HAVE_SYS_SYSCTL_H) && defined(HAVE_SYSCTLBYNAME)) ||              \
    defined(__OpenBSD__)
/* Implies BSD variant */
#include <sys/sysctl.h>
#endif
#ifdef HAVE_SYS_VMMETER_H
#include <sys/vmmeter.h>
#endif

#ifdef HAVE_MACH_KERN_RETURN_H
#include <mach/kern_return.h>
#endif
#ifdef HAVE_MACH_MACH_INIT_H
#include <mach/mach_init.h>
#endif
#ifdef HAVE_MACH_MACH_HOST_H
#include <mach/mach_host.h>
#endif
#ifdef HAVE_MACH_HOST_PRIV_H
#include <mach/host_priv.h>
#endif
#ifdef HAVE_MACH_VM_STATISTICS_H
#include <mach/vm_statistics.h>
#endif

#if HAVE_STATGRAB_H
#include <statgrab.h>
#endif

#if HAVE_PERFSTAT
#include <libperfstat.h>
#include <sys/protosw.h>
#endif /* HAVE_PERFSTAT */

/* vm_statistics_data_t */
#if HAVE_HOST_STATISTICS
static mach_port_t port_host;
static vm_size_t pagesize;
/* #endif HAVE_HOST_STATISTICS */

#elif HAVE_SYSCTLBYNAME
#if HAVE_SYSCTL && defined(KERNEL_NETBSD)
static int pagesize;
#include <unistd.h> /* getpagesize() */
#else
/* no global variables */
#endif
/* #endif HAVE_SYSCTLBYNAME */

#elif KERNEL_LINUX
/* no global variables */
/* #endif KERNEL_LINUX */

#elif HAVE_LIBKSTAT
static int pagesize;
static kstat_t *ksp;
static kstat_t *ksz;
/* #endif HAVE_LIBKSTAT */

#elif HAVE_SYSCTL && __OpenBSD__
/* OpenBSD variant does not have sysctlbyname */
static int pagesize;
/* #endif HAVE_SYSCTL && __OpenBSD__ */

#elif HAVE_LIBSTATGRAB
/* no global variables */
/* endif HAVE_LIBSTATGRAB */
#elif HAVE_PERFSTAT
static int pagesize;
/* endif HAVE_PERFSTAT */
#else
#error "No applicable input method."
#endif

#if KERNEL_NETBSD
#include <uvm/uvm_extern.h>
#endif

static bool values_absolute = true;
static bool values_percentage;

static int memory_config(oconfig_item_t *ci) /* {{{ */
{
  for (int i = 0; i < ci->children_num; i++) {
    oconfig_item_t *child = ci->children + i;
    if (strcasecmp("ValuesAbsolute", child->key) == 0)
      cf_util_get_boolean(child, &values_absolute);
    else if (strcasecmp("ValuesPercentage", child->key) == 0)
      cf_util_get_boolean(child, &values_percentage);
    else
      ERROR("memory plugin: Invalid configuration option: "
            "\"%s\".",
            child->key);
  }

  return 0;
} /* }}} int memory_config */

static int memory_init(void) {
#if HAVE_HOST_STATISTICS
  port_host = mach_host_self();
  host_page_size(port_host, &pagesize);
  /* #endif HAVE_HOST_STATISTICS */

#elif HAVE_SYSCTLBYNAME
<<<<<<< HEAD
  /* no init stuff */
=======
#if HAVE_SYSCTL && defined(KERNEL_NETBSD)
  pagesize = getpagesize();
#else
/* no init stuff */
#endif /* HAVE_SYSCTL && defined(KERNEL_NETBSD) */
>>>>>>> 1da3305c
  /* #endif HAVE_SYSCTLBYNAME */

#elif defined(KERNEL_LINUX)
  /* no init stuff */
  /* #endif KERNEL_LINUX */

#elif defined(HAVE_LIBKSTAT)
  /* getpagesize(3C) tells me this does not fail.. */
  pagesize = getpagesize();
  if (get_kstat(&ksp, "unix", 0, "system_pages") != 0) {
    ksp = NULL;
    return -1;
  }
  if (get_kstat(&ksz, "zfs", 0, "arcstats") != 0) {
    ksz = NULL;
    return -1;
  }

  /* #endif HAVE_LIBKSTAT */

#elif HAVE_SYSCTL && __OpenBSD__
  /* OpenBSD variant does not have sysctlbyname */
  pagesize = getpagesize();
  if (pagesize <= 0) {
    ERROR("memory plugin: Invalid pagesize: %i", pagesize);
    return -1;
  }
  /* #endif HAVE_SYSCTL && __OpenBSD__ */

#elif HAVE_LIBSTATGRAB
  /* no init stuff */
  /* #endif HAVE_LIBSTATGRAB */

#elif HAVE_PERFSTAT
  pagesize = getpagesize();
#endif /* HAVE_PERFSTAT */
  return 0;
} /* int memory_init */

#define MEMORY_SUBMIT(...)                                                     \
  do {                                                                         \
    if (values_absolute)                                                       \
      plugin_dispatch_multivalue(vl, false, DS_TYPE_GAUGE, __VA_ARGS__, NULL); \
    if (values_percentage)                                                     \
      plugin_dispatch_multivalue(vl, true, DS_TYPE_GAUGE, __VA_ARGS__, NULL);  \
  } while (0)

static int memory_read_internal(value_list_t *vl) {
#if HAVE_HOST_STATISTICS
  if (!port_host || !pagesize)
    return -1;

  vm_statistics_data_t vm_data;
  mach_msg_type_number_t vm_data_len = sizeof(vm_data) / sizeof(natural_t);
  kern_return_t status = host_statistics(port_host, HOST_VM_INFO,
                                         (host_info_t)&vm_data, &vm_data_len);
  if (status != KERN_SUCCESS) {
    ERROR("memory-plugin: host_statistics failed and returned the value %d",
          (int)status);
    return -1;
  }

  /*
   * From <http://docs.info.apple.com/article.html?artnum=107918>:
   *
   * Wired memory
   *   This information can't be cached to disk, so it must stay in RAM.
   *   The amount depends on what applications you are using.
   *
   * Active memory
   *   This information is currently in RAM and actively being used.
   *
   * Inactive memory
   *   This information is no longer being used and has been cached to
   *   disk, but it will remain in RAM until another application needs
   *   the space. Leaving this information in RAM is to your advantage if
   *   you (or a client of your computer) come back to it later.
   *
   * Free memory
   *   This memory is not being used.
   */

  struct {
    char const *label_value;
    gauge_t v;
  } metrics[] = {
      {"wired",
       (gauge_t)(((uint64_t)vm_data.wire_count) * ((uint64_t)pagesize))},
      {"active",
       (gauge_t)(((uint64_t)vm_data.active_count) * ((uint64_t)pagesize))},
      {"inactive",
       (gauge_t)(((uint64_t)vm_data.inactive_count) * ((uint64_t)pagesize))},
      {"free",
       (gauge_t)(((uint64_t)vm_data.free_count) * ((uint64_t)pagesize))},
  };

  metric_family_t fam = {
      .name = "memory_usage",
      .type = METRIC_TYPE_GAUGE,
  };
  for (size_t i = 0; i < STATIC_ARRAY_SIZE(metrics); i++) {
    metric_family_append(&fam, "type", metrics[i].label_value,
                         (value_t){.gauge = metrics[i].v}, NULL);
  }

  plugin_dispatch_metric_family(&fam);
  metric_family_metric_reset(&fam);
  /* #endif HAVE_HOST_STATISTICS */

#elif HAVE_SYSCTLBYNAME

#if HAVE_SYSCTL && defined(KERNEL_NETBSD)
  int mib[] = {CTL_VM, VM_UVMEXP2};
  struct uvmexp_sysctl uvmexp;
  gauge_t mem_active;
  gauge_t mem_inactive;
  gauge_t mem_free;
  gauge_t mem_wired;
  gauge_t mem_kernel;
  size_t size;

  memset(&uvmexp, 0, sizeof(uvmexp));
  size = sizeof(uvmexp);

  if (sysctl(mib, 2, &uvmexp, &size, NULL, 0) < 0) {
    char errbuf[1024];
    WARNING("memory plugin: sysctl failed: %s",
            sstrerror(errno, errbuf, sizeof(errbuf)));
    return (-1);
  }

  assert(pagesize > 0);
  mem_active = (gauge_t)(uvmexp.active * pagesize);
  mem_inactive = (gauge_t)(uvmexp.inactive * pagesize);
  mem_free = (gauge_t)(uvmexp.free * pagesize);
  mem_wired = (gauge_t)(uvmexp.wired * pagesize);
  mem_kernel = (gauge_t)((uvmexp.npages - (uvmexp.active + uvmexp.inactive +
                                           uvmexp.free + uvmexp.wired)) *
                         pagesize);

  MEMORY_SUBMIT("active", mem_active, "inactive", mem_inactive, "free",
                mem_free, "wired", mem_wired, "kernel", mem_kernel);
  /* #endif HAVE_SYSCTL && defined(KERNEL_NETBSD) */

#else /* Other HAVE_SYSCTLBYNAME providers */
  /*
   * vm.stats.vm.v_page_size: 4096
   * vm.stats.vm.v_page_count: 246178
   * vm.stats.vm.v_free_count: 28760
   * vm.stats.vm.v_wire_count: 37526
   * vm.stats.vm.v_active_count: 55239
   * vm.stats.vm.v_inactive_count: 113730
   * vm.stats.vm.v_cache_count: 10809
   */
  struct {
    char const *sysctl_key;
    char const *label_value;
  } metrics[] = {
      {"vm.stats.vm.v_page_size", NULL},
      {"vm.stats.vm.v_free_count", "free"},
      {"vm.stats.vm.v_wire_count", "wired"},
      {"vm.stats.vm.v_active_count", "active"},
      {"vm.stats.vm.v_inactive_count", "inactive"},
      {"vm.stats.vm.v_cache_count", "cache"},
  };

  gauge_t page_size = 0;

  for (size_t i = 0; i < STATIC_ARRAY_SIZE(metrics); i++) {
    int value = 0;
    size_t value_len = sizeof(value);

    int status = sysctlbyname(metrics[i].sysctl_key, (void *)&value, &value_len,
                              NULL, 0);
    if (status != 0) {
      WARNING("sysctlbyname(\"%s\") failed: %s", metrics[i].sysctl_key,
              STRERROR(status));
      continue;
    }

    if (i == 0) {
      page_size = (gauge_t)value;
      continue;
    }

    value_t v = {.gauge = page_size * (gauge_t)value};
    metric_family_append(&fam, "type", metrics[i].label_value, v, NULL);
  } /* for (sysctl_keys) */

<<<<<<< HEAD
  plugin_dispatch_metric_family(&fam);
  metric_family_metric_reset(&fam);
=======
  MEMORY_SUBMIT("free", (gauge_t)sysctl_vals[2], "wired",
                (gauge_t)sysctl_vals[3], "active", (gauge_t)sysctl_vals[4],
                "inactive", (gauge_t)sysctl_vals[5], "cache",
                (gauge_t)sysctl_vals[6]);

#endif /* HAVE_SYSCTL && KERNEL_NETBSD */
>>>>>>> 1da3305c
  /* #endif HAVE_SYSCTLBYNAME */

#elif KERNEL_LINUX
  FILE *fh = fopen("/proc/meminfo", "r");
  if (fh == NULL) {
    int status = errno;
    ERROR("memory plugin: fopen(\"/proc/meminfo\") failed: %s", STRERRNO);
    return status;
  }

  metric_family_t fam = {
      .name = "memory_usage",
      .type = METRIC_TYPE_GAUGE,
  };

  bool detailed_slab_info = false;
  gauge_t mem_total = NAN;
  gauge_t mem_not_used = 0;
  value_t mem_slab_total = (value_t){.gauge = NAN};
  value_t mem_slab_reclaimable = (value_t){.gauge = NAN};
  value_t mem_slab_unreclaimable = (value_t){.gauge = NAN};

  char buffer[256];
  while (fgets(buffer, sizeof(buffer), fh) != NULL) {
    char *fields[4] = {0};
    int fields_num = strsplit(buffer, fields, STATIC_ARRAY_SIZE(fields));
    if ((fields_num != 3) || (strcmp("kB", fields[2]) != 0)) {
      continue;
    }

    value_t v = (value_t){.gauge = 1024.0 * atof(fields[1])};

    if (strcmp(fields[0], "MemTotal:") == 0) {
      mem_total = v.gauge;
      continue;
    } else if (strcmp(fields[0], "MemFree:") == 0) {
      metric_family_append(&fam, "type", "free", v, NULL);
      mem_not_used += v.gauge;
    } else if (strcmp(fields[0], "Buffers:") == 0) {
      metric_family_append(&fam, "type", "buffered", v, NULL);
      mem_not_used += v.gauge;
    } else if (strcmp(fields[0], "Cached:") == 0) {
      metric_family_append(&fam, "type", "cached", v, NULL);
      mem_not_used += v.gauge;
    } else if (strcmp(fields[0], "Slab:") == 0) {
      mem_not_used += v.gauge;
      mem_slab_total = v;
      continue;
    } else if (strcmp(fields[0], "SReclaimable:") == 0) {
      mem_slab_reclaimable = v;
      detailed_slab_info = true;
      continue;
    } else if (strcmp(fields[0], "SUnreclaim:") == 0) {
      mem_slab_unreclaimable = v;
      detailed_slab_info = true;
      continue;
    } else {
      continue;
    }
  }

  if (fclose(fh)) {
    WARNING("memory plugin: fclose failed: %s", STRERRNO);
  }

  if (mem_total < mem_not_used) {
    return EINVAL;
  }

  metric_family_append(&fam, "type", "used",
                       (value_t){.gauge = mem_total - mem_not_used}, NULL);

  /* SReclaimable and SUnreclaim were introduced in kernel 2.6.19
   * They sum up to the value of Slab, which is available on older & newer
   * kernels. So SReclaimable/SUnreclaim are submitted if available, and Slab
   * if not. */
  if (detailed_slab_info) {
    metric_family_append(&fam, "type", "slab_recl", mem_slab_reclaimable, NULL);
    metric_family_append(&fam, "type", "slab_unrecl", mem_slab_unreclaimable,
                         NULL);
  } else {
    metric_family_append(&fam, "type", "slab", mem_slab_total, NULL);
  }

  /* TODO(octo): convert to percentage. */
  int status = plugin_dispatch_metric_family(&fam);
  if (status != 0) {
    ERROR("memory plugin: plugin_dispatch_metric_family failed: %s",
          STRERROR(status));
  }

  metric_family_metric_reset(&fam);
  /* #endif KERNEL_LINUX */

#elif HAVE_LIBKSTAT
  /* Most of the additions here were taken as-is from the k9toolkit from
   * Brendan Gregg and are subject to change I guess */
  long long mem_used;
  long long mem_free;
  long long mem_lock;
  long long mem_kern;
  long long mem_unus;
  long long arcsize;

  long long pp_kernel;
  long long physmem;
  long long availrmem;

  if (ksp == NULL)
    return -1;
  if (ksz == NULL)
    return -1;

  mem_used = get_kstat_value(ksp, "pagestotal");
  mem_free = get_kstat_value(ksp, "pagesfree");
  mem_lock = get_kstat_value(ksp, "pageslocked");
  arcsize = get_kstat_value(ksz, "size");
  pp_kernel = get_kstat_value(ksp, "pp_kernel");
  physmem = get_kstat_value(ksp, "physmem");
  availrmem = get_kstat_value(ksp, "availrmem");

  mem_kern = 0;
  mem_unus = 0;

  if ((mem_used < 0LL) || (mem_free < 0LL) || (mem_lock < 0LL)) {
    WARNING("memory plugin: one of used, free or locked is negative.");
    return -1;
  }

  mem_unus = physmem - mem_used;

  if (mem_used < (mem_free + mem_lock)) {
    /* source: http://wesunsolve.net/bugid/id/4909199
     * this seems to happen when swap space is small, e.g. 2G on a 32G system
     * we will make some assumptions here
     * educated solaris internals help welcome here */
    DEBUG("memory plugin: pages total is smaller than \"free\" "
          "+ \"locked\". This is probably due to small "
          "swap space");
    mem_free = availrmem;
    mem_used = 0;
  } else {
    mem_used -= mem_free + mem_lock;
  }

  /* mem_kern is accounted for in mem_lock */
  if (pp_kernel < mem_lock) {
    mem_kern = pp_kernel;
    mem_lock -= pp_kernel;
  } else {
    mem_kern = mem_lock;
    mem_lock = 0;
  }

  mem_used *= pagesize; /* If this overflows you have some serious */
  mem_free *= pagesize; /* memory.. Why not call me up and give me */
  mem_lock *= pagesize; /* some? ;) */
  mem_kern *= pagesize; /* it's 2011 RAM is cheap */
  mem_unus *= pagesize;
  mem_kern -= arcsize;

  MEMORY_SUBMIT("used", (gauge_t)mem_used, "free", (gauge_t)mem_free, "locked",
                (gauge_t)mem_lock, "kernel", (gauge_t)mem_kern, "arc",
                (gauge_t)arcsize, "unusable", (gauge_t)mem_unus);
  /* #endif HAVE_LIBKSTAT */

#elif HAVE_SYSCTL && __OpenBSD__
  /* OpenBSD variant does not have HAVE_SYSCTLBYNAME */
  int mib[] = {CTL_VM, VM_METER};
  struct vmtotal vmtotal = {0};
  gauge_t mem_active;
  gauge_t mem_inactive;
  gauge_t mem_free;
  size_t size;

  size = sizeof(vmtotal);

  if (sysctl(mib, 2, &vmtotal, &size, NULL, 0) < 0) {
    WARNING("memory plugin: sysctl failed: %s", STRERRNO);
    return -1;
  }

  assert(pagesize > 0);
  mem_active = (gauge_t)(vmtotal.t_arm * pagesize);
  mem_inactive = (gauge_t)((vmtotal.t_rm - vmtotal.t_arm) * pagesize);
  mem_free = (gauge_t)(vmtotal.t_free * pagesize);

  MEMORY_SUBMIT("active", mem_active, "inactive", mem_inactive, "free",
                mem_free);
  /* #endif HAVE_SYSCTL && __OpenBSD__ */

#elif HAVE_LIBSTATGRAB
  sg_mem_stats *ios;

  ios = sg_get_mem_stats();
  if (ios == NULL)
    return -1;

  MEMORY_SUBMIT("used", (gauge_t)ios->used, "cached", (gauge_t)ios->cache,
                "free", (gauge_t)ios->free);
  /* #endif HAVE_LIBSTATGRAB */

#elif HAVE_PERFSTAT
  perfstat_memory_total_t pmemory = {0};

  if (perfstat_memory_total(NULL, &pmemory, sizeof(pmemory), 1) < 0) {
    WARNING("memory plugin: perfstat_memory_total failed: %s", STRERRNO);
    return -1;
  }

  /* Unfortunately, the AIX documentation is not very clear on how these
   * numbers relate to one another. The only thing is states explcitly
   * is:
   *   real_total = real_process + real_free + numperm + real_system
   *
   * Another segmentation, which would be closer to the numbers reported
   * by the "svmon" utility, would be:
   *   real_total = real_free + real_inuse
   *   real_inuse = "active" + real_pinned + numperm
   */
  MEMORY_SUBMIT("free", (gauge_t)(pmemory.real_free * pagesize), "cached",
                (gauge_t)(pmemory.numperm * pagesize), "system",
                (gauge_t)(pmemory.real_system * pagesize), "user",
                (gauge_t)(pmemory.real_process * pagesize));
#endif /* HAVE_PERFSTAT */

  return 0;
} /* }}} int memory_read_internal */

static int memory_read(void) /* {{{ */
{
  value_t v[1];
  value_list_t vl = VALUE_LIST_INIT;

  vl.values = v;
  vl.values_len = STATIC_ARRAY_SIZE(v);
  sstrncpy(vl.plugin, "memory", sizeof(vl.plugin));
  sstrncpy(vl.type, "memory", sizeof(vl.type));
  vl.time = cdtime();

  return memory_read_internal(&vl);
} /* }}} int memory_read */

void module_register(void) {
  plugin_register_complex_config("memory", memory_config);
  plugin_register_init("memory", memory_init);
  plugin_register_read("memory", memory_read);
} /* void module_register */<|MERGE_RESOLUTION|>--- conflicted
+++ resolved
@@ -133,15 +133,11 @@
   /* #endif HAVE_HOST_STATISTICS */
 
 #elif HAVE_SYSCTLBYNAME
-<<<<<<< HEAD
-  /* no init stuff */
-=======
 #if HAVE_SYSCTL && defined(KERNEL_NETBSD)
   pagesize = getpagesize();
 #else
 /* no init stuff */
 #endif /* HAVE_SYSCTL && defined(KERNEL_NETBSD) */
->>>>>>> 1da3305c
   /* #endif HAVE_SYSCTLBYNAME */
 
 #elif defined(KERNEL_LINUX)
@@ -282,6 +278,7 @@
                                            uvmexp.free + uvmexp.wired)) *
                          pagesize);
 
+  /* TODO(octo): migrate to metric_family_t. */
   MEMORY_SUBMIT("active", mem_active, "inactive", mem_inactive, "free",
                 mem_free, "wired", mem_wired, "kernel", mem_kernel);
   /* #endif HAVE_SYSCTL && defined(KERNEL_NETBSD) */
@@ -331,17 +328,10 @@
     metric_family_append(&fam, "type", metrics[i].label_value, v, NULL);
   } /* for (sysctl_keys) */
 
-<<<<<<< HEAD
   plugin_dispatch_metric_family(&fam);
   metric_family_metric_reset(&fam);
-=======
-  MEMORY_SUBMIT("free", (gauge_t)sysctl_vals[2], "wired",
-                (gauge_t)sysctl_vals[3], "active", (gauge_t)sysctl_vals[4],
-                "inactive", (gauge_t)sysctl_vals[5], "cache",
-                (gauge_t)sysctl_vals[6]);
 
 #endif /* HAVE_SYSCTL && KERNEL_NETBSD */
->>>>>>> 1da3305c
   /* #endif HAVE_SYSCTLBYNAME */
 
 #elif KERNEL_LINUX
